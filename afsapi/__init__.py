"""
Implements an asynchronous interface for a Frontier Silicon device.

For example internet radios from: Medion, Hama, Auna, ...
"""
import asyncio
import aiohttp
import logging
import traceback

from lxml import objectify


# pylint: disable=R0904
class AFSAPI():
    """Builds the interface to a Frontier Silicon device."""

    DEFAULT_TIMEOUT_IN_SECONDS = 1

    # states
    PLAY_STATES = {
        0: 'stopped',
        1: 'unknown',
        2: 'playing',
        3: 'paused',
    }

    # implemented API calls
    API = {
        # sys
        'friendly_name': 'netRemote.sys.info.friendlyName',
        'power': 'netRemote.sys.power',
        'mode': 'netRemote.sys.mode',
        'valid_modes': 'netRemote.sys.caps.validModes',
        'equalisers': 'netRemote.sys.caps.eqPresets',
        'sleep': 'netRemote.sys.sleep',
        # volume
        'volume_steps': 'netRemote.sys.caps.volumeSteps',
        'volume': 'netRemote.sys.audio.volume',
        'mute': 'netRemote.sys.audio.mute',
        # play
        'status': 'netRemote.play.status',
        'name': 'netRemote.play.info.name',
        'control': 'netRemote.play.control',
        # info
        'text': 'netRemote.play.info.text',
        'artist': 'netRemote.play.info.artist',
        'album': 'netRemote.play.info.album',
        'graphic_uri': 'netRemote.play.info.graphicUri',
        'duration': 'netRemote.play.info.duration',
    }

<<<<<<< HEAD
    def __init__(self, fsapi_device_url, pin):
        """Initialize the Frontier Silicon device."""
=======
    def __init__(self, fsapi_device_url, pin, timeout=DEFAULT_TIMEOUT_IN_SECONDS):
>>>>>>> e6a98cca
        self.fsapi_device_url = fsapi_device_url
        self.pin = pin
        self.timeout = timeout

        self.sid = None
        self.__webfsapi = None
        self.__modes = None
        self.__volume_steps = None
        self.__equalisers = None
        self.__session = aiohttp.ClientSession()

    def __del__(self):
        """Destroy the device and http sessions."""
        self.call('DELETE_SESSION')
        self.__session.close()

    # http request helpers

    @asyncio.coroutine
    def get_fsapi_endpoint(self):
        """Parse the fsapi endpoint from the device url."""
        endpoint = yield from self.__session.get(self.fsapi_device_url, timeout = self.timeout)
        text = yield from endpoint.text(encoding='utf-8')
        doc = objectify.fromstring(text)
        return doc.webfsapi.text

    @asyncio.coroutine
    def create_session(self):
        """Create a session on the frontier silicon device."""
        req_url = '%s/%s' % (self.__webfsapi, 'CREATE_SESSION')
        sid = yield from self.__session.get(req_url, params=dict(pin=self.pin),
                                            timeout = self.timeout)
        text = yield from sid.text(encoding='utf-8')
        doc = objectify.fromstring(text)
        return doc.sessionId.text

    @asyncio.coroutine
    def call(self, path, extra=None):
        """Execute a frontier silicon API call."""
        try:
            if not self.__webfsapi:
                self.__webfsapi = yield from self.get_fsapi_endpoint()

            if not self.sid:
                self.sid = yield from self.create_session()

            if not isinstance(extra, dict):
                extra = dict()

            params = dict(pin=self.pin, sid=self.sid)
            params.update(**extra)

            req_url = ('%s/%s' % (self.__webfsapi, path))
            result = yield from self.__session.get(req_url, params=params,
                                                   timeout = self.timeout)
            if result.status == 200:
                text = yield from result.text(encoding='utf-8')
            else:
                self.sid = yield from self.create_session()
                params = dict(pin=self.pin, sid=self.sid)
                params.update(**extra)
                result = yield from self.__session.get(req_url, params=params,
                                                       timeout = self.timeout)
                text = yield from result.text(encoding='utf-8')

            return objectify.fromstring(text)
        except Exception as e:
            logging.info('AFSAPI Exception: ' +traceback.format_exc())

        return None

    # Helper methods

    # Handlers
    @asyncio.coroutine
    def handle_get(self, item):
        """Helper method for reading a value by using the fsapi API."""
        res = yield from self.call('GET/{}'.format(item))
        return res

    @asyncio.coroutine
    def handle_set(self, item, value):
        """Helper method for setting a value by using the fsapi API."""
        doc = yield from self.call('SET/{}'.format(item), dict(value=value))
        if doc is None:
            return None

        return doc.status == 'FS_OK'

    @asyncio.coroutine
    def handle_text(self, item):
        """Helper method for fetching a text value."""
        doc = yield from self.handle_get(item)
        if doc is None:
            return None

        return doc.value.c8_array.text or None

    @asyncio.coroutine
    def handle_int(self, item):
        """Helper method for fetching a integer value."""
        doc = yield from self.handle_get(item)
        if doc is None:
            return None

        return int(doc.value.u8.text) or None

    # returns an int, assuming the value does not exceed 8 bits
    @asyncio.coroutine
    def handle_long(self, item):
        """Helper method for fetching a long value. Result is integer."""
        doc = yield from self.handle_get(item)
        if doc is None:
            return None

        return int(doc.value.u32.text) or None

    @asyncio.coroutine
    def handle_list(self, item):
        """Helper method for fetching a list(map) value."""
        doc = yield from self.call('LIST_GET_NEXT/'+item+'/-1', dict(
            maxItems=100,
        ))

        if doc is None:
            return []

        if not doc.status == 'FS_OK':
            return []

        ret = list()
        for index, item in enumerate(list(doc.iterchildren('item'))):
            temp = dict(band=index)
            for field in list(item.iterchildren()):
                temp[field.get('name')] = list(field.iterchildren()).pop()
            ret.append(temp)

        return ret

    @asyncio.coroutine
    def collect_labels(self, items):
        """Helper methods for extracting the labels from a list with maps."""
        if items is None:
            return []

        return [str(item['label']) for item in items if item['label']]

    # API implementation starts here

    # sys
    @asyncio.coroutine
    def get_friendly_name(self):
        """Get the friendly name of the device."""
        return (yield from self.handle_text(self.API.get('friendly_name')))

    @asyncio.coroutine
    def set_friendly_name(self, value):
        """Set the friendly name of the device."""
        return (yield from self.handle_set(
            self.API.get('friendly_name'), value))

    @asyncio.coroutine
    def get_power(self):
        """Check if the device is on."""
        power = (yield from self.handle_int(self.API.get('power')))
        return bool(power)

    @asyncio.coroutine
    def set_power(self, value=False):
        """Power on or off the device."""
        power = (yield from self.handle_set(
            self.API.get('power'), int(value)))
        return bool(power)

    @asyncio.coroutine
    def get_modes(self):
        """Get the modes supported by this device."""
        if not self.__modes:
            self.__modes = yield from self.handle_list(
                self.API.get('valid_modes'))

        return self.__modes

    @asyncio.coroutine
    def get_mode_list(self):
        """Get the label list of the supported modes."""
        self.__modes = yield from self.get_modes()
        return (yield from self.collect_labels(self.__modes))

    @asyncio.coroutine
    def get_mode(self):
        """Get the currently active mode on the device (DAB, FM, Spotify)."""
        mode = None
        int_mode = (yield from self.handle_long(self.API.get('mode')))
        modes = yield from self.get_modes()
        for temp_mode in modes:
            if temp_mode['band'] == int_mode:
                mode = temp_mode['label']

        return str(mode)

    @asyncio.coroutine
    def set_mode(self, value):
        """Set the currently active mode on the device (DAB, FM, Spotify)."""
        mode = -1
        modes = yield from self.get_modes()
        for temp_mode in modes:
            if temp_mode['label'] == value:
                mode = temp_mode['band']

        return (yield from self.handle_set(self.API.get('mode'), mode))

    @asyncio.coroutine
    def get_volume_steps(self):
        """Read the maximum volume level of the device."""
        if not self.__volume_steps:
            self.__volume_steps = yield from self.handle_int(
                self.API.get('volume_steps'))

        return self.__volume_steps

    # Volume
    @asyncio.coroutine
    def get_volume(self):
        """Read the volume level of the device."""
        return (yield from self.handle_int(self.API.get('volume')))

    @asyncio.coroutine
    def set_volume(self, value):
        """Set the volume level of the device."""
        return (yield from self.handle_set(self.API.get('volume'), value))

    # Mute
    @asyncio.coroutine
    def get_mute(self):
        """Check if the device is muted."""
        mute = (yield from self.handle_int(self.API.get('mute')))
        return bool(mute)

    @asyncio.coroutine
    def set_mute(self, value=False):
        """Mute or unmute the device."""
        mute = (yield from self.handle_set(self.API.get('mute'), int(value)))
        return bool(mute)

    @asyncio.coroutine
    def get_play_status(self):
        """Get the play status of the device."""
        status = yield from self.handle_int(self.API.get('status'))
        return self.PLAY_STATES.get(status)

    @asyncio.coroutine
    def get_play_name(self):
        """Get the name of the played item."""
        return (yield from self.handle_text(self.API.get('name')))

    @asyncio.coroutine
    def get_play_text(self):
        """Get the text associated with the played media."""
        return (yield from self.handle_text(self.API.get('text')))

    @asyncio.coroutine
    def get_play_artist(self):
        """Get the artists of the current media(song)."""
        return (yield from self.handle_text(self.API.get('artist')))

    @asyncio.coroutine
    def get_play_album(self):
        """Get the songs's album."""
        return (yield from self.handle_text(self.API.get('album')))

    @asyncio.coroutine
    def get_play_graphic(self):
        """Get the album art associated with the song/album/artist."""
        return (yield from self.handle_text(self.API.get('graphic_uri')))

    @asyncio.coroutine
    def get_play_duration(self):
        """Get the duration of the played media."""
        return (yield from self.handle_long(self.API.get('duration')))

    # play controls

    @asyncio.coroutine
    def play_control(self, value):
        """
        Control the player of the device.

        1=Play; 2=Pause; 3=Next; 4=Previous (song/station)
        """
        return (yield from self.handle_set(self.API.get('control'), value))

    @asyncio.coroutine
    def play(self):
        """Play media."""
        return (yield from self.play_control(1))

    @asyncio.coroutine
    def pause(self):
        """Pause playing."""
        return (yield from self.play_control(2))

    @asyncio.coroutine
<<<<<<< HEAD
    def next(self):
        """Play next media."""
        return (yield from self.play_control(3))

    @asyncio.coroutine
    def prev(self):
        """Play previous media."""
=======
    def forward(self):
        """Next media."""
        return (yield from self.play_control(3))

    @asyncio.coroutine
    def rewind(self):
        """Previous media."""
>>>>>>> e6a98cca
        return (yield from self.play_control(4))

    @asyncio.coroutine
    def get_equalisers(self):
        """Get the equaliser modes supported by this device."""
        if not self.__equalisers:
            self.__equalisers = yield from self.handle_list(
                self.API.get('equalisers'))

        return self.__equalisers

    @asyncio.coroutine
    def get_equaliser_list(self):
        """Get the label list of the supported modes."""
        self.__equalisers = yield from self.get_equalisers()
        return (yield from self.collect_labels(self.__equalisers))

    # Sleep
    @asyncio.coroutine
    def get_sleep(self):
        """Check when and if the device is going to sleep."""
        return (yield from self.handle_long(self.API.get('sleep')))

    @asyncio.coroutine
    def set_sleep(self, value=False):
        """Set device sleep timer."""
        return (yield from self.handle_set(self.API.get('sleep'), int(value)))<|MERGE_RESOLUTION|>--- conflicted
+++ resolved
@@ -50,12 +50,8 @@
         'duration': 'netRemote.play.info.duration',
     }
 
-<<<<<<< HEAD
-    def __init__(self, fsapi_device_url, pin):
+    def __init__(self, fsapi_device_url, pin, timeout=DEFAULT_TIMEOUT_IN_SECONDS):
         """Initialize the Frontier Silicon device."""
-=======
-    def __init__(self, fsapi_device_url, pin, timeout=DEFAULT_TIMEOUT_IN_SECONDS):
->>>>>>> e6a98cca
         self.fsapi_device_url = fsapi_device_url
         self.pin = pin
         self.timeout = timeout
@@ -359,15 +355,6 @@
         return (yield from self.play_control(2))
 
     @asyncio.coroutine
-<<<<<<< HEAD
-    def next(self):
-        """Play next media."""
-        return (yield from self.play_control(3))
-
-    @asyncio.coroutine
-    def prev(self):
-        """Play previous media."""
-=======
     def forward(self):
         """Next media."""
         return (yield from self.play_control(3))
@@ -375,7 +362,6 @@
     @asyncio.coroutine
     def rewind(self):
         """Previous media."""
->>>>>>> e6a98cca
         return (yield from self.play_control(4))
 
     @asyncio.coroutine
